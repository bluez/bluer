#![cfg_attr(docsrs, feature(doc_cfg))]

//! # BlueR — Official BlueZ Bindings for Rust
//!
//! This library provides the official Rust interface to the [Linux Bluetooth protocol stack (BlueZ)].
//! Both publishing local and consuming remote [GATT services] using *idiomatic* Rust code is supported.
//! L2CAP and RFCOMM sockets are presented using an API similar to Tokio networking.
//!
//! This library depends on the [tokio] asynchronous runtime.
//!
//! The following functionality is provided.
//!
//! * [Bluetooth adapters](Adapter)
//!     * [enumeration](Session::adapter_names)
//!     * configuration of power, discoverability, name, etc.
//!     * hot-plug support through change events stream
//! * [Bluetooth devices](Device)
//!     * [discovery](Adapter::discover_devices)
//!     * querying of address, name, class, signal strength (RSSI), etc.
//!     * Bluetooth Low Energy advertisements
//!     * [change events stream](Adapter::events)
//!     * connecting and pairing
//! * [consumption of remote GATT services](Device::services)
//!     * GATT service discovery
//!     * read, write and notify operations on characteristics
//!     * read and write operations on characteristic descriptors
//!     * optional use of low-overhead [AsyncRead] and [AsyncWrite] streams for notify and write operations
//! * [publishing local GATT services](Adapter::serve_gatt_application)
//!     * read, write and notify operations on characteristics
//!     * read and write operations on characteristic descriptors
//!     * two programming models supported
//!         * callback-based interface
//!         * low-overhead [AsyncRead] and [AsyncWrite] streams
//! * [sending Bluetooth Low Energy advertisements](Adapter::advertise)
//! * [Bluetooth authorization agent](agent::Agent)
//! * efficient event dispatching
//!     * not affected by D-Bus match rule count
//!     * O(1) in number of subscriptions
//! * [L2CAP sockets](l2cap)
//!     * support for both classic Bluetooth (BR/EDR) and Bluetooth LE
//!     * stream oriented
//!     * sequential packet oriented
//!     * datagram oriented
//!     * async IO interface with [AsyncRead] and [AsyncWrite] support
//! * [RFCOMM sockets](rfcomm)
//!     * support for classic Bluetooth (BR/EDR)
//!     * stream oriented
//!     * async IO interface with [AsyncRead] and [AsyncWrite] support
//! * [database of assigned numbers](id)
//!     * manufacturer ids
//!     * services classes, GATT services, characteristics and descriptors
//!
//! Currently, some classic Bluetooth (BR/EDR) functionality is missing.
//! However, pull requests and contributions are welcome!
//!
//! ## Crate features
//! The following crate features are available.
//!
//! * `bluetoothd`: Enables all functions requiring a running Bluetooth daemon.
//! * `id`: Enables database of assigned numbers.
//! * `l2cap`: Enables L2CAP sockets.
//! * `rfcomm`: Enables RFCOMM sockets.
//! * `serde`: Enables serialization and deserialization of some data types.
//!
//! To enable all crate features specify the `full` crate feature.
//!
//! ## Basic usage
//! Create a [Session] using [Session::new]; this establishes a connection to the Bluetooth daemon.
//! Then obtain a Bluetooth adapter using [Session::adapter].
//! From there on you can access most of the functionality using the methods provided by [Adapter].
//!
//! ## L2CAP and RFCOMM sockets
//! Refer to the [l2cap] and [rfcomm] modules.
//! No [Session] and therefore no running Bluetooth daemon is required.
//!
//! [Linux Bluetooth protocol stack (BlueZ)]: http://www.bluez.org/
//! [GATT services]: https://www.oreilly.com/library/view/getting-started-with/9781491900550/ch04.html
//! [AsyncRead]: tokio::io::AsyncRead
//! [AsyncWrite]: tokio::io::AsyncWrite

#![warn(missing_docs)]

#[cfg(not(target_os = "linux"))]
compile_error!("BlueR only supports the Linux operating system.");

#[cfg(feature = "bluetoothd")]
use dbus::{
    arg::{prop_cast, AppendAll, PropMap, RefArg, Variant},
    nonblock::{stdintf::org_freedesktop_dbus::ObjectManager, Proxy, SyncConnection},
    Path,
};
#[cfg(feature = "bluetoothd")]
use dbus_crossroads::{Context, Crossroads};
#[cfg(feature = "bluetoothd")]
use futures::Future;
#[cfg(feature = "bluetoothd")]
use hex::FromHex;
use macaddr::MacAddr6;
use num_derive::FromPrimitive;
#[cfg(feature = "bluetoothd")]
use std::{collections::HashMap, marker::PhantomData, sync::Arc, time::Duration};
use std::{
    convert::TryInto,
    fmt::{self, Debug, Display, Formatter},
    ops::{Deref, DerefMut},
    str::FromStr,
};
use strum::{Display, EnumString};
#[cfg(feature = "bluetoothd")]
use tokio::task::JoinError;

#[cfg(feature = "bluetoothd")]
pub(crate) const SERVICE_NAME: &str = "org.bluez";
#[cfg(feature = "bluetoothd")]
pub(crate) const ERR_PREFIX: &str = "org.bluez.Error.";
#[cfg(feature = "bluetoothd")]
pub(crate) const TIMEOUT: Duration = Duration::from_secs(120);

#[cfg(feature = "bluetoothd")]
macro_rules! publish_path {
    ($path:expr) => {
        concat!("/org/bluez/", env!("CARGO_PKG_NAME"), "/", $path)
    };
}

#[cfg(feature = "bluetoothd")]
macro_rules! dbus_interface {
    () => {
        #[allow(dead_code)]
        async fn get_property_with_interface<R>(&self, name: &str, interface: &str) -> crate::Result<R>
        where
            R: for<'b> dbus::arg::Get<'b> + std::fmt::Debug + 'static,
        {
            use dbus::nonblock::stdintf::org_freedesktop_dbus::Properties;
            let value = self.proxy().get(interface, name).await?;
            log::trace!("{}: {}.{} = {:?}", &self.proxy().path, &interface, &name, &value);
            Ok(value)
        }

        #[allow(dead_code)]
        async fn get_opt_property_with_interface<R>(
            &self, name: &str, interface: &str,
        ) -> crate::Result<Option<R>>
        where
            R: for<'b> dbus::arg::Get<'b> + std::fmt::Debug + 'static,
        {
            use dbus::nonblock::stdintf::org_freedesktop_dbus::Properties;
            match self.proxy().get(interface, name).await {
                Ok(value) => {
                    log::trace!("{}: {}.{} = {:?}", &self.proxy().path, &interface, &name, &value);
                    Ok(Some(value))
                }
                Err(err) if err.name() == Some("org.freedesktop.DBus.Error.InvalidArgs") => {
                    log::trace!("{}: {}.{} = None", &self.proxy().path, &interface, &name);
                    Ok(None)
                }
                Err(err) => Err(err.into()),
            }
        }

        #[allow(dead_code)]
        async fn set_property_with_interface<T>(&self, name: &str, value: T, interface: &str) -> crate::Result<()>
        where
            T: dbus::arg::Arg + dbus::arg::Append + std::fmt::Debug,
        {
            use dbus::nonblock::stdintf::org_freedesktop_dbus::Properties;
            log::trace!("{}: {}.{} := {:?}", &self.proxy().path, &interface, &name, &value);
            self.proxy().set(interface, name, value).await?;
            Ok(())
        }

        #[allow(dead_code)]
        async fn call_method_with_interface<A, R>(&self, name: &str, args: A, interface: &str) -> crate::Result<R>
        where
            A: dbus::arg::AppendAll + std::fmt::Debug,
            R: dbus::arg::ReadAll + std::fmt::Debug + 'static,
        {
            log::trace!("{}: {}.{} {:?}", &self.proxy().path, &interface, &name, &args);
            let result = self.proxy().method_call(interface, name, args).await;
            log::trace!("{}: {}.{} (...) -> {:?}", &self.proxy().path, &interface, &name, &result);
            Ok(result?)
        }
    };
}

#[cfg(feature = "bluetoothd")]
macro_rules! dbus_default_interface {
    ($interface:expr) => {
        #[allow(dead_code)]
        async fn get_property<R>(&self, name: &str) -> crate::Result<R>
        where
            R: for<'b> dbus::arg::Get<'b> + std::fmt::Debug + 'static,
        {
            self.get_property_with_interface(name, $interface).await
        }

        #[allow(dead_code)]
        async fn get_opt_property<R>(&self, name: &str) -> crate::Result<Option<R>>
        where
            R: for<'b> dbus::arg::Get<'b> + std::fmt::Debug + 'static,
        {
            self.get_opt_property_with_interface(name, $interface).await
        }

        #[allow(dead_code)]
        async fn set_property<T>(&self, name: &str, value: T) -> crate::Result<()>
        where
            T: dbus::arg::Arg + dbus::arg::Append + std::fmt::Debug,
        {
            self.set_property_with_interface(name, value, $interface).await
        }

        #[allow(dead_code)]
        async fn call_method<A, R>(&self, name: &str, args: A) -> crate::Result<R>
        where
            A: dbus::arg::AppendAll + std::fmt::Debug,
            R: dbus::arg::ReadAll + std::fmt::Debug + 'static,
        {
            self.call_method_with_interface(name, args, $interface).await
        }
    };
}

#[cfg(feature = "bluetoothd")]
macro_rules! define_properties {
    (@get
        $(#[$outer:meta])*
        $getter_name:ident, $dbus_name:expr, OPTIONAL ;
        $dbus_interface:expr, $dbus_value:ident : $dbus_type:ty => $getter_transform:block => $type:ty
    ) => {
        $(#[$outer])*
        pub async fn $getter_name(&self) -> crate::Result<Option<$type>> {
            let dbus_opt_value: Option<$dbus_type> = self.get_opt_property_with_interface($dbus_name, $dbus_interface).await?;
            #[allow(clippy::manual_map)]
            let value: Option<$type> = match dbus_opt_value.as_ref() {
                Some($dbus_value) => Some($getter_transform),
                None => None
            };
            Ok(value)
        }
    };

    (@get
        $(#[$outer:meta])*
        $getter_name:ident, $dbus_name:expr, MANDATORY ;
        $dbus_interface:expr, $dbus_value:ident : $dbus_type:ty => $getter_transform:block => $type:ty
    ) => {
        $(#[$outer])*
        pub async fn $getter_name(&self) -> crate::Result<$type> {
            let dbus_value: $dbus_type = self.get_property_with_interface($dbus_name, $dbus_interface).await?;
            let $dbus_value = &dbus_value;
            let value: $type = $getter_transform;
            Ok(value)
        }
    };

    (@set
        $(#[$outer:meta])*
        set: ($setter_name:ident, $value:ident => $setter_transform:block),,
        $dbus_interface:expr, $dbus_name:expr, $dbus_type:ty => $type:ty
    ) => {
        $(#[$outer])*
        pub async fn $setter_name(&self, $value: $type) -> crate::Result<()> {
            let dbus_value: $dbus_type = $setter_transform;
            self.set_property_with_interface($dbus_name, dbus_value, $dbus_interface).await?;
            Ok(())
        }
    };

    (@set
        $(#[$outer:meta])*
        ,
        $dbus_interface:expr, $dbus_name:expr, $dbus_type:ty => $type:ty
    ) => {};

    (@fetch_prop
        $self:ident, $props_name:ident, $enum_name:ident, $name:ident, $getter_name:ident, OPTIONAL
    ) => {
        if let Some(value) = $self.$getter_name().await? {
            $props_name.push($enum_name::$name(value));
        }
    };

    (@fetch_prop
        $self:ident, $props_name:ident, $enum_name:ident, $name:ident, $getter_name:ident, MANDATORY
    ) => {
        $props_name.push($enum_name::$name($self.$getter_name().await?));
    };

    (
        $struct_name:ident, $(#[$enum_outer:meta])* $enum_vis:vis $enum_name:ident =>
        {$(
            $(#[$outer:meta])*
            property(
                $name:ident, $type:ty,
                dbus: ($dbus_interface:expr, $dbus_name:expr, $dbus_type:ty, $opt:tt),
                get: ($getter_name:ident, $dbus_value:ident => $getter_transform:block),
                $( $set_tt:tt )*
            );
        )*}
    ) => {
        impl $struct_name {
            $(
                define_properties!(@get
                    $(#[$outer])*
                    $getter_name, $dbus_name, $opt ;
                    $dbus_interface, $dbus_value : $dbus_type => $getter_transform => $type
                );

                define_properties!(@set
                    $(#[$outer])*
                    $($set_tt)*,
                    $dbus_interface, $dbus_name, $dbus_type => $type
                );
            )*

            /// Queries and returns all properties.
            #[allow(dead_code)]
            $enum_vis async fn all_properties(&self) -> Result<Vec<$enum_name>> {
                let mut props = Vec::new();

                $(
                    define_properties!(@fetch_prop
                        self, props, $enum_name, $name, $getter_name, $opt
                    );
                )*

                Ok(props)
            }
        }

        $(#[$enum_outer])*
        #[cfg_attr(docsrs, doc(cfg(feature = "bluetoothd")))]
        #[derive(Debug, Clone)]
        #[cfg_attr(feature = "serde", derive(serde::Serialize, serde::Deserialize))]
        #[non_exhaustive]
        $enum_vis enum $enum_name {
            $(
                $(#[$outer])*
                $name ($type),
            )*
        }

        impl $enum_name {
            #[allow(dead_code)]
            fn from_variant_property(
                name: &str,
                var_value: dbus::arg::Variant<Box<dyn dbus::arg::RefArg>>
            ) -> crate::Result<Option<Self>> {
                match name {
                    $(
                        $dbus_name => {
                            crate::with_variant_property_cast(&var_value.0, |dbus_opt_value: Option<&$dbus_type>| {
                                match dbus_opt_value {
                                    Some($dbus_value) => {
                                        let value: $type = $getter_transform;
                                        Ok(Some(Self::$name (value)))
                                    },
                                    None => {
                                        log::warn!("Casting variant property {} with value {:?} failed",
                                            &name, &var_value.0);
                                        Ok(None)
                                    }
                                }
                            })
                        }
                    )*,
                    _ => Ok(None),
                }
            }

            #[allow(dead_code)]
            fn from_prop_map(prop_map: dbus::arg::PropMap) -> Vec<Self> {
                prop_map.into_iter().filter_map(|(name, value)|
                    Self::from_variant_property(&name, value).ok().flatten()
                ).collect()
            }
        }
    }
}

#[cfg(feature = "bluetoothd")]
fn variant_hashmap<K>(a: &(dyn RefArg + 'static)) -> HashMap<K, Variant<Box<dyn RefArg + 'static>>>
where
    K: std::hash::Hash + std::cmp::Eq + Clone + 'static,
{
    let mut hm: HashMap<K, Variant<Box<dyn RefArg + 'static>>> = HashMap::new();

    let mut key: Option<K> = None;
    for i in a.as_iter().unwrap() {
        let ib = i.box_clone();
        match key.take() {
            Some(key) => {
                let value: &Variant<Box<dyn RefArg + 'static>> = dbus::arg::cast(&ib).unwrap();
                hm.insert(key, Variant(value.0.box_clone()));
            }
            None => {
                let key_ref: Option<&K> = dbus::arg::cast(&ib);
                key = Some(key_ref.unwrap().clone());
            }
        }
    }

    hm
}

#[cfg(feature = "bluetoothd")]
pub(crate) fn with_variant_property_cast<T, R>(a: &(dyn RefArg + 'static), f: impl FnOnce(Option<&T>) -> R) -> R
where
    T: 'static,
{
    let dbus_cast: Option<&T> = dbus::arg::cast(a);
    match dbus_cast {
        Some(v) => f(Some(v)),
        None => {
            use std::any::Any;

            if a.signature().starts_with("a{yv") {
                let hm = variant_hashmap::<u8>(a);
                f((&hm as &dyn Any).downcast_ref())
            } else if a.signature().starts_with("a{qv") {
                let hm = variant_hashmap::<u16>(a);
                f((&hm as &dyn Any).downcast_ref())
            } else if a.signature().starts_with("a{sv") {
                let hm = variant_hashmap::<String>(a);
                f((&hm as &dyn Any).downcast_ref())
            } else {
                log::warn!("unimplemented D-Bus type signature: {}", a.signature());
                f(None)
            }
        }
    }
}

#[cfg(feature = "bluetoothd")]
macro_rules! cr_property {
    ($ib:expr, $dbus_name:expr, $obj:ident => $get:block) => {
        $ib.property($dbus_name).get(|ctx, $obj| {
            let value = $get;
            log::trace!("{}: {}.{} = {:?}", ctx.path(), ctx.interface(), &$dbus_name, &value);
            match value {
                Some(v) => Ok(v),
                None => Err(dbus_crossroads::MethodErr::no_property($dbus_name)),
            }
        })
    };
}

#[cfg(feature = "bluetoothd")]
macro_rules! define_flags {
    ($vis:vis $name:ident, $doc:tt => {
        $(
            $(#[$field_outer:meta])*
            $field:ident ($dbus_name:expr),
        )*
    }) => {
        #[derive(Clone, Copy, Default, Debug, Eq, PartialEq, Ord, PartialOrd, Hash)]
        #[cfg_attr(feature = "serde", derive(serde::Serialize, serde::Deserialize))]
        #[doc=$doc]
        $vis struct $name {
            $(
                $(#[$field_outer])*
                pub $field: bool,
            )*
        }

        impl $name {
            #[allow(dead_code)]
            pub(crate) fn as_vec(&self) -> Vec<String> {
                let mut v = Vec::new();
                $(
                    if self.$field {
                        v.push($dbus_name.to_string());
                    }
                )*
                v
            }

            #[allow(dead_code)]
            pub(crate) fn from_slice(v: &[String]) -> Self {
                let hs: std::collections::HashSet<&str> = v.into_iter().map(|s| s.as_str()).collect();
                let mut s = Self::default();
                $(
                    if hs.contains($dbus_name) {
                        s.$field = true;
                    }
                )*
                s
            }
        }
    };
}

#[cfg(feature = "bluetoothd")]
macro_rules! read_prop {
    ($dict:expr, $name:expr, $type:ty) => {
        dbus::arg::prop_cast::<$type>($dict, $name).ok_or(MethodErr::invalid_arg($name))?.to_owned()
    };
}

#[cfg(feature = "bluetoothd")]
macro_rules! read_opt_prop {
    ($dict:expr, $name:expr, $type:ty) => {
        dbus::arg::prop_cast::<$type>($dict, $name).cloned()
    };
}

#[cfg(any(feature = "l2cap", feature = "rfcomm"))]
#[macro_use]
mod sock;

#[cfg(feature = "bluetoothd")]
mod adapter;
#[cfg(feature = "bluetoothd")]
#[cfg_attr(docsrs, doc(cfg(feature = "bluetoothd")))]
pub mod adv;
#[cfg(feature = "bluetoothd")]
#[cfg_attr(docsrs, doc(cfg(feature = "bluetoothd")))]
pub mod agent;
#[cfg(feature = "bluetoothd")]
mod device;
#[cfg(feature = "bluetoothd")]
#[cfg_attr(docsrs, doc(cfg(feature = "bluetoothd")))]
pub mod gatt;
#[cfg(feature = "l2cap")]
#[cfg_attr(docsrs, doc(cfg(feature = "l2cap")))]
pub mod l2cap;
#[cfg(feature = "bluetoothd")]
#[cfg_attr(docsrs, doc(cfg(feature = "bluetoothd")))]
pub mod monitor;
#[cfg(feature = "rfcomm")]
#[cfg_attr(docsrs, doc(cfg(feature = "rfcomm")))]
pub mod rfcomm;
#[cfg(feature = "bluetoothd")]
mod session;
mod sys;

#[cfg(feature = "bluetoothd")]
pub use crate::{adapter::*, device::*, session::*};

#[doc(no_inline)]
pub use uuid::Uuid;
mod uuid_ext;
pub use uuid_ext::UuidExt;

#[cfg(feature = "id")]
#[cfg_attr(docsrs, doc(cfg(feature = "id")))]
pub mod id;

/// Bluetooth error.
#[cfg(feature = "bluetoothd")]
#[cfg_attr(docsrs, doc(cfg(feature = "bluetoothd")))]
#[derive(Clone, Debug, Eq, PartialEq, Ord, PartialOrd, Hash)]
#[cfg_attr(feature = "serde", derive(serde::Serialize, serde::Deserialize))]
pub struct Error {
    /// Error kind.
    pub kind: ErrorKind,
    /// Detailed error message provided by BlueZ.
    pub message: String,
}

/// Bluetooth error kind.
#[cfg(feature = "bluetoothd")]
#[cfg_attr(docsrs, doc(cfg(feature = "bluetoothd")))]
#[derive(Clone, Debug, displaydoc::Display, Eq, PartialEq, Ord, PartialOrd, Hash, EnumString)]
#[cfg_attr(feature = "serde", derive(serde::Serialize, serde::Deserialize))]
#[non_exhaustive]
pub enum ErrorKind {
    /// Bluetooth device already connected
    AlreadyConnected,
    /// Bluetooth device already exists
    AlreadyExists,
    /// Bluetooth authentication canceled
    AuthenticationCanceled,
    /// Bluetooth authentication failed
    AuthenticationFailed,
    /// Bluetooth authentication rejected
    AuthenticationRejected,
    /// Bluetooth authentication timeout
    AuthenticationTimeout,
    /// Bluetooth connection attempt failed
    ConnectionAttemptFailed,
    /// Bluetooth device does not exist
    DoesNotExist,
    /// Bluetooth operation failed
    Failed,
    /// Bluetooth operation in progress
    InProgress,
    /// Invalid arguments for Bluetooth operation
    InvalidArguments,
    /// the data provided is of invalid length
    InvalidLength,
    /// Bluetooth operation not available
    NotAvailable,
    /// Bluetooth operation not authorized
    NotAuthorized,
    /// Bluetooth device not ready
    NotReady,
    /// Bluetooth operation not supported
    NotSupported,
    /// Bluetooth operation not permitted
    NotPermitted,
    /// invalid offset for Bluetooth GATT property
    InvalidOffset,
    /// invalid Bluetooth address: {0}
    #[strum(disabled)]
    InvalidAddress(String),
    /// invalid Bluetooth adapter name: {0}
    #[strum(disabled)]
    InvalidName(String),
    /// GATT services have not been resolved for that Bluetooth device
    #[strum(disabled)]
    ServicesUnresolved,
    /// Bluetooth application is not registered
    #[strum(disabled)]
    NotRegistered,
    /// the receiving Bluetooth device has stopped the notification session
    #[strum(disabled)]
    NotificationSessionStopped,
    /// the indication was not confirmed by the receiving device
    #[strum(disabled)]
    IndicationUnconfirmed,
    /// the target object was either not present or removed
    #[strum(disabled)]
    NotFound,
<<<<<<< HEAD
    /// advertisement monitor could not be activated
    #[strum(disabled)]
    AdvertisementMonitorRejected,
=======
    /// the discovery filter cannot be changed while a discovery session is active
    #[strum(disabled)]
    DiscoveryActive,
>>>>>>> 147c1366
    /// internal error: {0}
    #[strum(disabled)]
    Internal(InternalErrorKind),
}

/// Internal Bluetooth error kind.
///
/// This is most likely caused by incompatibilities between this library
/// and the version of the Bluetooth daemon.
#[cfg(feature = "bluetoothd")]
#[cfg_attr(docsrs, doc(cfg(feature = "bluetoothd")))]
#[derive(Clone, Debug, displaydoc::Display, Eq, PartialEq, Ord, PartialOrd, Hash)]
#[cfg_attr(feature = "serde", derive(serde::Serialize, serde::Deserialize))]
#[non_exhaustive]
pub enum InternalErrorKind {
    /// invalid UUID: {0}
    InvalidUuid(String),
    /// invalid value
    InvalidValue,
    /// invalid modalias: {0}
    InvalidModalias(String),
    /// key {0} is missing
    MissingKey(String),
    /// join error
    JoinError,
    /// IO error {0:?}
    // The error kind is not preserved during serialization.
    #[cfg_attr(feature = "serde", serde(with = "io_errorkind_serde"))]
    Io(std::io::ErrorKind),
    /// D-Bus error {0}
    DBus(String),
    /// lost connection to D-Bus
    DBusConnectionLost,
}

#[cfg(feature = "bluetoothd")]
impl Error {
    pub(crate) fn new(kind: ErrorKind) -> Self {
        Self { kind, message: String::new() }
    }
}

#[cfg(feature = "bluetoothd")]
impl fmt::Display for Error {
    fn fmt(&self, f: &mut fmt::Formatter) -> fmt::Result {
        if self.message.is_empty() {
            write!(f, "{}", &self.kind)
        } else {
            write!(f, "{}: {}", &self.kind, &self.message)
        }
    }
}

#[cfg(feature = "bluetoothd")]
impl std::error::Error for Error {}

#[cfg(feature = "bluetoothd")]
impl From<dbus::Error> for Error {
    fn from(err: dbus::Error) -> Self {
        log::trace!("DBus error {}: {}", err.name().unwrap_or_default(), err.message().unwrap_or_default());
        if err.name() == Some("org.freedesktop.DBus.Error.UnknownObject") {
            return Self::new(ErrorKind::NotFound);
        }
        let kind = match err
            .name()
            .and_then(|name| name.strip_prefix(ERR_PREFIX))
            .and_then(|s| ErrorKind::from_str(s).ok())
        {
            Some(kind) => kind,
            _ => ErrorKind::Internal(InternalErrorKind::DBus(err.name().unwrap_or_default().to_string())),
        };
        Self { kind, message: err.message().unwrap_or_default().to_string() }
    }
}

#[cfg(feature = "bluetoothd")]
impl From<JoinError> for Error {
    fn from(err: JoinError) -> Self {
        Self { kind: ErrorKind::Internal(InternalErrorKind::JoinError), message: err.to_string() }
    }
}

#[cfg(feature = "bluetoothd")]
impl From<strum::ParseError> for Error {
    fn from(_: strum::ParseError) -> Self {
        Self { kind: ErrorKind::Internal(InternalErrorKind::InvalidValue), message: String::new() }
    }
}

#[cfg(feature = "bluetoothd")]
impl From<std::io::Error> for Error {
    fn from(err: std::io::Error) -> Self {
        Self { kind: ErrorKind::Internal(InternalErrorKind::Io(err.kind())), message: err.to_string() }
    }
}

#[cfg(feature = "bluetoothd")]
impl From<InvalidAddress> for Error {
    fn from(err: InvalidAddress) -> Self {
        Self::new(ErrorKind::InvalidAddress(err.0))
    }
}

#[cfg(feature = "bluetoothd")]
impl From<Error> for std::io::Error {
    fn from(err: Error) -> Self {
        use std::io::ErrorKind as E;
        let kind = match err.kind {
            ErrorKind::AlreadyConnected => E::AlreadyExists,
            ErrorKind::AlreadyExists => E::AlreadyExists,
            ErrorKind::AuthenticationCanceled => E::PermissionDenied,
            ErrorKind::AuthenticationFailed => E::PermissionDenied,
            ErrorKind::AuthenticationRejected => E::PermissionDenied,
            ErrorKind::AuthenticationTimeout => E::PermissionDenied,
            ErrorKind::ConnectionAttemptFailed => E::ConnectionRefused,
            ErrorKind::DoesNotExist => E::NotFound,
            ErrorKind::Failed => E::Other,
            ErrorKind::InProgress => E::Other,
            ErrorKind::InvalidArguments => E::InvalidInput,
            ErrorKind::InvalidLength => E::InvalidData,
            ErrorKind::NotAvailable => E::NotFound,
            ErrorKind::NotAuthorized => E::PermissionDenied,
            ErrorKind::NotReady => E::Other,
            ErrorKind::NotSupported => E::Unsupported,
            ErrorKind::NotPermitted => E::PermissionDenied,
            ErrorKind::InvalidOffset => E::InvalidInput,
            ErrorKind::InvalidAddress(_) => E::InvalidInput,
            ErrorKind::InvalidName(_) => E::InvalidInput,
            ErrorKind::ServicesUnresolved => E::Other,
            ErrorKind::NotRegistered => E::Other,
            ErrorKind::NotificationSessionStopped => E::ConnectionReset,
            ErrorKind::IndicationUnconfirmed => E::TimedOut,
            ErrorKind::NotFound => E::NotFound,
            ErrorKind::DiscoveryActive => E::PermissionDenied,
            ErrorKind::Internal(InternalErrorKind::Io(err)) => err,
            ErrorKind::Internal(_) => E::Other,
        };
        std::io::Error::new(kind, err)
    }
}

#[cfg(all(feature = "bluetoothd", feature = "serde"))]
mod io_errorkind_serde {
    pub fn serialize<S>(_kind: &std::io::ErrorKind, ser: S) -> Result<S::Ok, S::Error>
    where
        S: serde::Serializer,
    {
        use serde::Serialize;
        ().serialize(ser)
    }

    pub fn deserialize<'de, D>(deser: D) -> Result<std::io::ErrorKind, D::Error>
    where
        D: serde::Deserializer<'de>,
    {
        use serde::Deserialize;
        <()>::deserialize(deser)?;
        Ok(std::io::ErrorKind::Other)
    }
}

/// Bluetooth result.
#[cfg(feature = "bluetoothd")]
#[cfg_attr(docsrs, doc(cfg(feature = "bluetoothd")))]
pub type Result<T> = std::result::Result<T, Error>;

/// Bluetooth address.
///
/// The serialized representation is a string in colon-hexadecimal notation.
#[derive(Clone, Copy, Default, Eq, PartialEq, Ord, PartialOrd, Hash)]
pub struct Address(pub [u8; 6]);

impl Address {
    /// Creates a new Bluetooth address with the specified value.
    pub const fn new(addr: [u8; 6]) -> Self {
        Self(addr)
    }

    /// Any Bluetooth address.
    ///
    /// Corresponds to `00:00:00:00:00:00`.
    pub const fn any() -> Self {
        Self([0; 6])
    }
}

impl Deref for Address {
    type Target = [u8; 6];

    fn deref(&self) -> &Self::Target {
        &self.0
    }
}

impl DerefMut for Address {
    fn deref_mut(&mut self) -> &mut Self::Target {
        &mut self.0
    }
}

impl Display for Address {
    fn fmt(&self, f: &mut Formatter) -> fmt::Result {
        write!(
            f,
            "{:02X}:{:02X}:{:02X}:{:02X}:{:02X}:{:02X}",
            self.0[0], self.0[1], self.0[2], self.0[3], self.0[4], self.0[5]
        )
    }
}

impl Debug for Address {
    fn fmt(&self, f: &mut Formatter) -> fmt::Result {
        write!(f, "{self}")
    }
}

impl From<sys::bdaddr_t> for Address {
    fn from(mut addr: sys::bdaddr_t) -> Self {
        addr.b.reverse();
        Self(addr.b)
    }
}

impl From<Address> for sys::bdaddr_t {
    fn from(mut addr: Address) -> Self {
        addr.0.reverse();
        sys::bdaddr_t { b: addr.0 }
    }
}

impl From<MacAddr6> for Address {
    fn from(addr: MacAddr6) -> Self {
        Self(addr.into_array())
    }
}

impl From<Address> for MacAddr6 {
    fn from(addr: Address) -> Self {
        addr.0.into()
    }
}

/// Invalid Bluetooth address error.
#[derive(Debug, Clone)]
#[cfg_attr(feature = "serde", derive(serde::Serialize, serde::Deserialize))]
pub struct InvalidAddress(pub String);

impl fmt::Display for InvalidAddress {
    fn fmt(&self, f: &mut Formatter) -> fmt::Result {
        write!(f, "invalid Bluetooth address: {}", &self.0)
    }
}

impl std::error::Error for InvalidAddress {}

impl FromStr for Address {
    type Err = InvalidAddress;
    fn from_str(s: &str) -> std::result::Result<Self, InvalidAddress> {
        let fields = s
            .split(':')
            .map(|s| u8::from_str_radix(s, 16).map_err(|_| InvalidAddress(s.to_string())))
            .collect::<std::result::Result<Vec<_>, InvalidAddress>>()?;
        Ok(Self(fields.try_into().map_err(|_| InvalidAddress(s.to_string()))?))
    }
}

impl From<[u8; 6]> for Address {
    fn from(addr: [u8; 6]) -> Self {
        Self(addr)
    }
}

impl From<Address> for [u8; 6] {
    fn from(addr: Address) -> Self {
        addr.0
    }
}

#[cfg(feature = "serde")]
impl serde::Serialize for Address {
    fn serialize<S>(&self, serializer: S) -> std::result::Result<S::Ok, S::Error>
    where
        S: serde::Serializer,
    {
        self.to_string().serialize(serializer)
    }
}

#[cfg(feature = "serde")]
impl<'de> serde::Deserialize<'de> for Address {
    fn deserialize<D>(deserializer: D) -> std::result::Result<Self, D::Error>
    where
        D: serde::Deserializer<'de>,
    {
        use serde::de::Error;
        let s = String::deserialize(deserializer)?;
        s.parse().map_err(D::Error::custom)
    }
}

/// Bluetooth device address type.
#[derive(Clone, Copy, Debug, Eq, PartialEq, Ord, PartialOrd, Hash, Display, EnumString, FromPrimitive)]
#[cfg_attr(feature = "serde", derive(serde::Serialize, serde::Deserialize))]
#[repr(u8)]
pub enum AddressType {
    /// Classic Bluetooth (BR/EDR) address.
    #[strum(serialize = "br/edr")]
    BrEdr = sys::BDADDR_BREDR,
    /// Bluetooth Low Energy (LE) public address.
    #[strum(serialize = "public")]
    LePublic = sys::BDADDR_LE_PUBLIC,
    /// Bluetooth Low Energy (LE) random address.
    #[strum(serialize = "random")]
    LeRandom = sys::BDADDR_LE_RANDOM,
}

impl Default for AddressType {
    fn default() -> Self {
        Self::LePublic
    }
}

/// Linux kernel modalias information.
#[cfg(feature = "bluetoothd")]
#[cfg_attr(docsrs, doc(cfg(feature = "bluetoothd")))]
#[derive(Clone, Debug, Eq, PartialEq, Ord, PartialOrd, Hash)]
#[cfg_attr(feature = "serde", derive(serde::Serialize, serde::Deserialize))]
pub struct Modalias {
    /// Source.
    pub source: String,
    /// Vendor id.
    pub vendor: u32,
    /// Product id.
    pub product: u32,
    /// Device id.
    pub device: u32,
}

#[cfg(feature = "bluetoothd")]
impl FromStr for Modalias {
    type Err = Error;

    fn from_str(m: &str) -> Result<Self> {
        fn do_parse(m: &str) -> Option<Modalias> {
            let ids: Vec<&str> = m.split(':').collect();

            #[allow(clippy::get_first)]
            let source = ids.get(0)?;
            let vendor = Vec::from_hex(ids.get(1)?.get(1..5)?).ok()?;
            let product = Vec::from_hex(ids.get(1)?.get(6..10)?).ok()?;
            let device = Vec::from_hex(ids.get(1)?.get(11..15)?).ok()?;

            Some(Modalias {
                source: source.to_string(),
                vendor: (vendor[0] as u32) << 8 | (vendor[1] as u32),
                product: (product[0] as u32) << 8 | (product[1] as u32),
                device: (device[0] as u32) << 8 | (device[1] as u32),
            })
        }
        do_parse(m)
            .ok_or_else(|| Error::new(ErrorKind::Internal(InternalErrorKind::InvalidModalias(m.to_string()))))
    }
}

/// Gets all D-Bus objects from the BlueZ service.
#[cfg(feature = "bluetoothd")]
async fn all_dbus_objects(
    connection: &SyncConnection,
) -> Result<HashMap<Path<'static>, HashMap<String, PropMap>>> {
    let p = Proxy::new(SERVICE_NAME, "/", TIMEOUT, connection);
    Ok(p.get_managed_objects().await?)
}

/// Read value from D-Bus dictionary.
#[cfg(feature = "bluetoothd")]
pub(crate) fn read_dict<'a, T: 'static>(
    dict: &'a HashMap<String, Variant<Box<dyn RefArg + 'static>>>, key: &str,
) -> Result<&'a T> {
    prop_cast(dict, key)
        .ok_or_else(|| Error::new(ErrorKind::Internal(InternalErrorKind::MissingKey(key.to_string()))))
}

/// Returns the parent path of the specified D-Bus path.
#[cfg(feature = "bluetoothd")]
pub(crate) fn parent_path<'a>(path: &Path<'a>) -> Path<'a> {
    let mut comps: Vec<_> = path.split('/').collect();
    comps.pop();
    if comps.is_empty() {
        Path::new("/").unwrap()
    } else {
        Path::new(comps.join("/")).unwrap()
    }
}

/// Result of calling one of our D-Bus methods.
#[cfg(feature = "bluetoothd")]
type DbusResult<T> = std::result::Result<T, dbus::MethodErr>;

/// Call method on Arc D-Bus object we are serving.
#[cfg(feature = "bluetoothd")]
fn method_call<
    T: Send + Sync + 'static,
    R: AppendAll + fmt::Debug,
    F: Future<Output = DbusResult<R>> + Send + 'static,
>(
    mut ctx: Context, cr: &mut Crossroads, f: impl FnOnce(Arc<T>) -> F,
) -> impl Future<Output = PhantomData<R>> {
    let data_ref: &mut Arc<T> = cr.data_mut(ctx.path()).unwrap();
    let data: Arc<T> = data_ref.clone();
    async move {
        if log::log_enabled!(log::Level::Trace) {
            let mut args = Vec::new();
            let mut arg_iter = ctx.message().iter_init();
            while let Some(value) = arg_iter.get_refarg() {
                args.push(format!("{value:?}"));
                arg_iter.next();
            }
            log::trace!(
                "{}: {}.{} ({})",
                ctx.path(),
                ctx.interface().map(|i| i.to_string()).unwrap_or_default(),
                ctx.method(),
                args.join(", ")
            );
        }
        let result = f(data).await;
        log::trace!(
            "{}: {}.{} (...) -> {:?}",
            ctx.path(),
            ctx.interface().map(|i| i.to_string()).unwrap_or_default(),
            ctx.method(),
            &result
        );
        ctx.reply(result)
    }
}<|MERGE_RESOLUTION|>--- conflicted
+++ resolved
@@ -623,15 +623,12 @@
     /// the target object was either not present or removed
     #[strum(disabled)]
     NotFound,
-<<<<<<< HEAD
     /// advertisement monitor could not be activated
     #[strum(disabled)]
     AdvertisementMonitorRejected,
-=======
     /// the discovery filter cannot be changed while a discovery session is active
     #[strum(disabled)]
     DiscoveryActive,
->>>>>>> 147c1366
     /// internal error: {0}
     #[strum(disabled)]
     Internal(InternalErrorKind),
