--- conflicted
+++ resolved
@@ -1,14 +1,11 @@
+use crate::bluetooth_le_advertising_data::BluetoothAdvertisingData;
 use crate::bluetooth_session::BluetoothSession;
 use crate::bluetooth_utils;
 use dbus::{Message, MessageItem};
 use hex::FromHex;
 use std::collections::HashMap;
 use std::error::Error;
-<<<<<<< HEAD
 use std::str::FromStr;
-=======
-use bluetooth_le_advertising_data::BluetoothAdvertisingData;
->>>>>>> 891534cc
 
 static DEVICE_INTERFACE: &str = "org.bluez.Device1";
 
@@ -50,7 +47,15 @@
         self.object_path.clone()
     }
 
-<<<<<<< HEAD
+    pub fn get_addata(&self) -> Result<BluetoothAdvertisingData, Box<Error>> {
+        let addata = try!(bluetooth_utils::list_addata_2(&self.object_path));
+
+        if addata.is_empty() {
+            return Err(Box::from("No addata found."))
+        }
+        Ok(BluetoothAdvertisingData::new(addata[0].clone()))
+    }
+
     fn get_property(&self, prop: &str) -> Result<MessageItem, Box<dyn Error>> {
         bluetooth_utils::get_property(
             self.session.get_connection(),
@@ -93,20 +98,7 @@
     /*
      * Properties
      */
-=======
-    pub fn get_addata(&self) -> Result<BluetoothAdvertisingData, Box<Error>> {
-        let addata = try!(bluetooth_utils::list_addata_2(&self.object_path));
-
-        if addata.is_empty() {
-            return Err(Box::from("No addata found."))
-        }
-        Ok(BluetoothAdvertisingData::new(addata[0].clone()))
-    }
-
-/*
- * Properties
- */
->>>>>>> 891534cc
+
     // http://git.kernel.org/cgit/bluetooth/bluez.git/tree/doc/device-api.txt#n105
     pub fn get_address(&self) -> Result<String, Box<dyn Error>> {
         let address = self.get_property("Address")?;
